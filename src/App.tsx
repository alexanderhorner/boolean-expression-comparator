<<<<<<< HEAD
import React, { useState, useMemo } from 'react';
import katex from 'katex';
=======
import React, { useState, useMemo, useRef } from 'react';
import { useWindowVirtualizer } from '@tanstack/react-virtual';
>>>>>>> 17c41056

type Op = 'AND' | 'OR' | 'XOR' | 'NOT';

type Token =
  | { type: 'VAR'; name: string }
  | { type: 'CONST'; value: boolean }
  | { type: 'LPAREN' }
  | { type: 'RPAREN' }
  | { type: 'OP'; op: Op; prefix?: boolean }
  | { type: 'POSTFIX_NOT' };

const unicodeApos = /[\u2018\u2019\u02BC]/g; // ‘ ’ ʻ

function normalizeInput(s: string): string {
  return s
    .replace(unicodeApos, "'")
    .replace(/\s+/g, " ")
    .trim();
}

function tokenize(srcRaw: string): Token[] {
  const src = normalizeInput(srcRaw);
  const tokens: Token[] = [];
  let i = 0;
  const isLetter = (ch: string) => /[A-Za-z]/.test(ch);
  const isVarChar = (ch: string) => /[A-Za-z0-9_]/.test(ch);

  while (i < src.length) {
    const ch = src[i];

    if (ch === ' ') { i++; continue; }

    if (ch === '(') { tokens.push({ type: 'LPAREN' }); i++; continue; }
    if (ch === ')') { tokens.push({ type: 'RPAREN' }); i++; continue; }

    // Operators
    if (ch === '+' || ch === '|') { tokens.push({ type: 'OP', op: 'OR' }); i++; continue; }
    if (ch === '*' || ch === '·' || ch === '.') { tokens.push({ type: 'OP', op: 'AND' }); i++; continue; }
    if (ch === '^') { tokens.push({ type: 'OP', op: 'XOR' }); i++; continue; }
    if (ch === '!' || ch === '~') { tokens.push({ type: 'OP', op: 'NOT', prefix: true }); i++; continue; }
    if (ch === "'") { tokens.push({ type: 'POSTFIX_NOT' }); i++; continue; }

    // Constants
    if (ch === '1') { tokens.push({ type: 'CONST', value: true }); i++; continue; }
    if (ch === '0') { tokens.push({ type: 'CONST', value: false }); i++; continue; }

    // Variable (letters, then alnum/_)
    if (isLetter(ch)) {
      let j = i + 1;
      while (j < src.length && isVarChar(src[j])) j++;
      const name = src.slice(i, j);
      tokens.push({ type: 'VAR', name });
      i = j;
      continue;
    }

    throw new Error(`Unexpected character '${ch}' at position ${i + 1}`);
  }

  // Insert implicit ANDs: value-like then value-like or prefix-not or '('
  const out: Token[] = [];
  const isValueLike = (t?: Token) => t && (t.type === 'VAR' || t.type === 'CONST' || t.type === 'RPAREN');
  const isStartsValue = (t?: Token) => t && (t.type === 'VAR' || t.type === 'CONST' || t.type === 'LPAREN' || (t.type === 'OP' && t.prefix));

  for (let k = 0; k < tokens.length; k++) {
    const t = tokens[k];
    const next = tokens[k + 1];
    out.push(t);
    if (isValueLike(t) && isStartsValue(next)) {
      out.push({ type: 'OP', op: 'AND' });
    }
    // Allow chained postfix NOTs like A'' -> handled naturally
  }

  return out;
}

function toRPN(tokens: Token[]): Token[] {
  const output: Token[] = [];
  const ops: Token[] = [];

  const prec = (t: Token): number => {
    if (t.type !== 'OP') return -1;
    switch (t.op) {
      case 'NOT': return 4;
      case 'AND': return 3;
      case 'XOR': return 2;
      case 'OR': return 1;
      default: return 0;
    }
  };

  const isLeftAssoc = (t: Token): boolean => {
    if (t.type !== 'OP') return true;
    if (t.op === 'NOT') return false;
    return true;
  };

  for (let i = 0; i < tokens.length; i++) {
    const t = tokens[i];
    if (t.type === 'VAR' || t.type === 'CONST') {
      output.push(t);
      continue;
    }
    if (t.type === 'POSTFIX_NOT') {
      output.push({ type: 'OP', op: 'NOT' });
      continue;
    }
    if (t.type === 'OP') {
      while (
        ops.length > 0 &&
        ops[ops.length - 1].type === 'OP' &&
        ((isLeftAssoc(t) && prec(ops[ops.length - 1]) >= prec(t)) || (!isLeftAssoc(t) && prec(ops[ops.length - 1]) > prec(t)))
      ) {
        output.push(ops.pop()!);
      }
      ops.push(t);
      continue;
    }
    if (t.type === 'LPAREN') { ops.push(t); continue; }
    if (t.type === 'RPAREN') {
      while (ops.length && ops[ops.length - 1].type !== 'LPAREN') {
        output.push(ops.pop()!);
      }
      if (!ops.length) throw new Error('Mismatched parentheses');
      ops.pop();
      continue;
    }
  }

  while (ops.length) {
    const top = ops.pop()!;
    if (top.type === 'LPAREN' || top.type === 'RPAREN') throw new Error('Mismatched parentheses');
    output.push(top);
  }

  return output;
}

type ASTNode =
  | { type: 'VAR'; name: string }
  | { type: 'CONST'; value: boolean }
  | { type: 'NOT'; expr: ASTNode }
  | { type: 'AND' | 'OR' | 'XOR'; left: ASTNode; right: ASTNode };

function rpnToAST(rpn: Token[]): ASTNode {
  const st: ASTNode[] = [];
  for (const t of rpn) {
    if (t.type === 'VAR') st.push({ type: 'VAR', name: t.name });
    else if (t.type === 'CONST') st.push({ type: 'CONST', value: t.value });
    else if (t.type === 'OP') {
      if (t.op === 'NOT') {
        const a = st.pop();
        if (!a) throw new Error('NOT missing operand');
        st.push({ type: 'NOT', expr: a });
      } else {
        const b = st.pop();
        const a = st.pop();
        if (!a || !b) throw new Error(`${t.op} missing operand`);
        st.push({ type: t.op, left: a, right: b });
      }
    }
  }
  if (st.length !== 1) throw new Error('Invalid expression');
  return st[0];
}

function opPrec(op: Op | 'NOT'): number {
  switch (op) {
    case 'NOT':
      return 4;
    case 'AND':
      return 3;
    case 'XOR':
      return 2;
    case 'OR':
      return 1;
    default:
      return 0;
  }
}

function astToLatex(node: ASTNode, parentPrec = 0): string {
  switch (node.type) {
    case 'VAR':
      return node.name;
    case 'CONST':
      return node.value ? '1' : '0';
    case 'NOT': {
      const inner = astToLatex(node.expr, 0).replace(/\s+/g, '');
      return `\\overline{${inner}}`;
    }
    case 'AND':
    case 'OR':
    case 'XOR': {
      const p = opPrec(node.type);
      const left = astToLatex(node.left, p);
      const right = astToLatex(node.right, p);
      const opLatex =
        node.type === 'AND' ? '\\cdot' : node.type === 'OR' ? '+' : '\\oplus';
      let res = `${left} ${opLatex} ${right}`;
      if (p < parentPrec) res = `\\left(${res}\\right)`;
      return res;
    }
  }
}

function evalRPN(rpn: Token[], env: Record<string, boolean>): boolean {
  const st: boolean[] = [];
  for (const t of rpn) {
    if (t.type === 'CONST') st.push(t.value);
    else if (t.type === 'VAR') {
      if (!(t.name in env)) throw new Error(`Variable '${t.name}' is undefined`);
      st.push(env[t.name]);
    } else if (t.type === 'OP') {
      if (t.op === 'NOT') {
        if (st.length < 1) throw new Error('NOT missing operand');
        const a = st.pop()!;
        st.push(!a);
      } else {
        if (st.length < 2) throw new Error(`${t.op} missing operand`);
        const b = st.pop()!;
        const a = st.pop()!;
        if (t.op === 'AND') st.push(a && b);
        else if (t.op === 'OR') st.push(a || b);
        else if (t.op === 'XOR') st.push(a !== b);
      }
    }
  }
  if (st.length !== 1) throw new Error('Invalid expression');
  return st[0];
}

function extractVars(tokens: Token[]): string[] {
  const set = new Set<string>();
  for (const t of tokens) if (t.type === 'VAR') set.add(t.name);
  return Array.from(set).sort((a, b) => a.localeCompare(b, undefined, { numeric: true }));
}

function compile(expr: string) {
  const toks = tokenize(expr);
  const rpn = toRPN(toks);
  const vars = extractVars(toks);
  const ast = rpnToAST(rpn);
  return { rpn, vars, ast };
}

function allAssignments(vars: string[]): Record<string, boolean>[] {
  const n = vars.length;
  const out: Record<string, boolean>[] = [];
  const total = Math.max(1, 1 << n);
  for (let i = 0; i < total; i++) {
    const row: Record<string, boolean> = {};
    for (let v = 0; v < n; v++) {
      const bit = (i >> (n - 1 - v)) & 1;
      row[vars[v]] = !!bit;
    }
    out.push(row);
  }
  return out;
}

function asBit(b: boolean): 0 | 1 { return b ? 1 : 0; }

export default function App() {
  const [expr1, setExpr1] = useState<string>("(A+B‘)‘");
  const [expr2, setExpr2] = useState<string>("A‘*B");
  const [onlyDiff, setOnlyDiff] = useState(false);

  const { table, vars, err, latex1, latex2 } = useMemo(() => {
    try {
      const c1 = compile(expr1);
      const c2 = compile(expr2);
      const allVars = Array.from(new Set([...c1.vars, ...c2.vars])).sort((a, b) => a.localeCompare(b, undefined, { numeric: true }));
      const rows = allAssignments(allVars);
      const data = rows.map((env) => {
        const v1 = evalRPN(c1.rpn, env);
        const v2 = evalRPN(c2.rpn, env);
        return { env, v1, v2, same: v1 === v2 };
      });
      const latex1 = katex.renderToString(astToLatex(c1.ast), { throwOnError: false });
      const latex2 = katex.renderToString(astToLatex(c2.ast), { throwOnError: false });
      return { table: data, vars: allVars, err: null as string | null, latex1, latex2 };
    } catch (e: any) {
      return { table: [] as any[], vars: [] as string[], err: e?.message ?? String(e), latex1: '', latex2: '' };
    }
  }, [expr1, expr2]);

  const display = useMemo(() => (onlyDiff ? table.filter((r) => !r.same) : table), [table, onlyDiff]);

  const listRef = useRef<HTMLDivElement | null>(null);
  const rowVirtualizer = useWindowVirtualizer({
    count: display.length,
    estimateSize: () => 35,
    overscan: 5,
    scrollMargin: listRef.current?.offsetTop ?? 0,
  });
  const gridTemplate = useMemo(
    () => `repeat(${vars.length + 2}, minmax(0,1fr))`,
    [vars.length]
  );

  return (
    <div className="min-h-screen w-full bg-neutral-50 text-neutral-900 p-6 flex flex-col">
      <div className="max-w-5xl mx-auto flex-1">
        <header className="mb-6">
          <h1 className="text-2xl font-semibold tracking-tight">Boolean Expression Comparator</h1>
          <p className="text-sm text-neutral-600 mt-1">
            Enter two Boolean expressions. Table highlights <span className="font-semibold text-green-700">matches</span> in green and <span className="font-semibold text-red-700">differences</span> in red.
          </p>
          <p className="text-xs text-neutral-500 mt-1">
            Syntax: OR <code className="px-1 bg-neutral-200 rounded">+</code>, AND <code className="px-1 bg-neutral-200 rounded">*</code> or adjacency, NOT postfix <code className="px-1 bg-neutral-200 rounded">A'</code> (also works with ‘ ’) or prefix <code className="px-1 bg-neutral-200 rounded">!A</code>, XOR <code className="px-1 bg-neutral-200 rounded">^</code>, constants <code className="px-1 bg-neutral-200 rounded">1</code>/<code className="px-1 bg-neutral-200 rounded">0</code>.
          </p>
        </header>

        <section className="grid md:grid-cols-2 gap-4 mb-4">
          <div className="bg-white rounded-2xl shadow-sm p-4 border border-neutral-200">
            <label className="block text-sm font-medium mb-2">Expression 1</label>
            <input
              className="w-full rounded-xl border border-neutral-300 focus:outline-none focus:ring-2 focus:ring-blue-500 px-3 py-2 font-mono"
              value={expr1}
              onChange={(e) => setExpr1(e.target.value)}
              placeholder="e.g., (A+B')'"
            />
            <div className="mt-2 min-h-[2rem] text-lg">
              {latex1 && <span dangerouslySetInnerHTML={{ __html: latex1 }} />}
            </div>
          </div>
          <div className="bg-white rounded-2xl shadow-sm p-4 border border-neutral-200">
            <label className="block text-sm font-medium mb-2">Expression 2</label>
            <input
              className="w-full rounded-xl border border-neutral-300 focus:outline-none focus:ring-2 focus:ring-blue-500 px-3 py-2 font-mono"
              value={expr2}
              onChange={(e) => setExpr2(e.target.value)}
              placeholder="e.g., A'*B"
            />
            <div className="mt-2 min-h-[2rem] text-lg">
              {latex2 && <span dangerouslySetInnerHTML={{ __html: latex2 }} />}
            </div>
          </div>
        </section>

        <section className="flex items-center justify-between mb-3">
          <div className="flex items-center gap-3">
            <label className="inline-flex items-center cursor-pointer select-none">
              <input
                type="checkbox"
                className="mr-2 h-4 w-4"
                checked={onlyDiff}
                onChange={(e) => setOnlyDiff(e.target.checked)}
              />
              <span className="text-sm">Show only differing rows</span>
            </label>
          </div>
          {err ? (
            <div className="text-sm text-red-700 bg-red-50 border border-red-200 rounded-lg px-3 py-1.5">
              Parse error: {err}
            </div>
          ) : (
            <div className="text-sm text-neutral-600">Variables: {vars.length ? vars.join(', ') : '—'}</div>
          )}
        </section>

        <div ref={listRef} className="bg-white rounded-2xl overflow-hidden shadow-sm border border-neutral-200">
          <div className="min-w-full text-sm">
            <div
              className="bg-neutral-100 text-neutral-700 sticky top-0 grid"
              style={{ gridTemplateColumns: gridTemplate }}
            >
              {vars.map((v) => (
                <div key={v} className="px-3 py-2 font-semibold">{v}</div>
              ))}
              <div className="px-3 py-2 font-semibold">Expr 1</div>
              <div className="px-3 py-2 font-semibold">Expr 2</div>
            </div>
            {err ? (
              <div className="px-3 py-4 text-neutral-500">Fix the error to see the table.</div>
            ) : display.length === 0 ? (
              <div className="px-3 py-4 text-neutral-500">No rows to display.</div>
            ) : (
              <div
                style={{
                  height: `${rowVirtualizer.getTotalSize()}px`,
                  width: '100%',
                  position: 'relative',
                }}
              >
                {rowVirtualizer.getVirtualItems().map((item) => {
                  const row = display[item.index];
                  const rowClass = row.same ? 'bg-green-50' : 'bg-red-50';
                  return (
                    <div
                      key={item.key}
                      className={`grid ${rowClass}`}
                      style={{
                        gridTemplateColumns: gridTemplate,
                        position: 'absolute',
                        top: 0,
                        left: 0,
                        width: '100%',
                        height: `${item.size}px`,
                        transform: `translateY(${item.start - rowVirtualizer.options.scrollMargin}px)`,
                      }}
                    >
                      {vars.map((v) => (
                        <div key={v} className="px-3 py-1.5 font-mono">{asBit(row.env[v])}</div>
                      ))}
                      <div className={`px-3 py-1.5 font-mono ${row.same ? 'text-green-700' : 'text-red-700'}`}>{asBit(row.v1)}</div>
                      <div className={`px-3 py-1.5 font-mono ${row.same ? 'text-green-700' : 'text-red-700'}`}>{asBit(row.v2)}</div>
                    </div>
                  );
                })}
              </div>
            )}
          </div>
        </div>

        <details className="mt-4 text-sm text-neutral-700">
          <summary className="cursor-pointer select-none font-medium">Help & tips</summary>
          <div className="mt-2 space-y-1">
            <p>Use <code className="px-1 bg-neutral-200 rounded">'</code> after a variable or parenthesis to negate: <code className="px-1 bg-neutral-200 rounded">(A+B)'</code>.</p>
            <p>Adjacency is AND: <code className="px-1 bg-neutral-200 rounded">AB</code> means <code className="px-1 bg-neutral-200 rounded">A*B</code>.</p>
            <p>Unicode apostrophes ‘ ’ are accepted. Prefix NOT with <code className="px-1 bg-neutral-200 rounded">!A</code> also works.</p>
            <p>XOR with <code className="px-1 bg-neutral-200 rounded">^</code>. Constants <code className="px-1 bg-neutral-200 rounded">1</code> and <code className="px-1 bg-neutral-200 rounded">0</code>.</p>
          </div>
        </details>
      </div>
      <footer className="text-[0.6rem] text-neutral-500 text-center mt-4">
        © 2025 Alexander Horner
      </footer>
    </div>
  );
}<|MERGE_RESOLUTION|>--- conflicted
+++ resolved
@@ -1,10 +1,6 @@
-<<<<<<< HEAD
-import React, { useState, useMemo } from 'react';
+import React, { useState, useMemo, useRef } from 'react';
 import katex from 'katex';
-=======
-import React, { useState, useMemo, useRef } from 'react';
 import { useWindowVirtualizer } from '@tanstack/react-virtual';
->>>>>>> 17c41056
 
 type Op = 'AND' | 'OR' | 'XOR' | 'NOT';
 
